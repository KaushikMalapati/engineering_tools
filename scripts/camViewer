--- conflicted
+++ resolved
@@ -265,20 +265,16 @@
 fi
 
 verify-hutch "$hutch"
-<<<<<<< HEAD
-if [ $? == 1 ]; then
-=======
 if ! verify-hutch "$hutch"; then
-    echo 'No hutch or invalid hutch name passed. Trying to guess hutch.'
->>>>>>> ba521d9c
     hutch=$(get_info --gethutch)
     if [ "$hutch" == unknown_hutch ]; then
         echo 'Unknown hutch, specify using -H option with a valid hutch name.'
         usage
         exit 1
     fi
-    echo "Launching camViewer for $hutch."
-fi
+fi
+
+echo "Launching camViewer for $hutch."
 
 EXE="/reg/g/pcds/pyps/config/$hutch/camviewer/run_viewer.csh"
 PVLIST="/reg/g/pcds/pyps/config/$hutch/camviewer.cfg"
